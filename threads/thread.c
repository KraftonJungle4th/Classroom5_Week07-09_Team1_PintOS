#include "threads/thread.h"
#include <debug.h>
#include <stddef.h>
#include <random.h>
#include <stdio.h>
#include <string.h>
#include "threads/flags.h"
#include "threads/interrupt.h"
#include "threads/intr-stubs.h"
#include "threads/palloc.h"
#include "threads/synch.h"
#include "threads/vaddr.h"
#include "intrinsic.h"
#ifdef USERPROG
#include "userprog/process.h"
#endif

/* Random value for struct thread's `magic' member.
   Used to detect stack overflow.  See the big comment at the top
   of thread.h for details. */
#define THREAD_MAGIC 0xcd6abf4b

#define f (1<<14)
// Convert n to fixed point: n * f
#define TO_FIXED_POINT(n, f) ((n) * (f))

// Convert x to integer (rounding toward zero): x / f
#define TO_INTEGER_TOWARD_ZERO(x, f) ((x) / (f))

// Convert x to integer (rounding to nearest):
// (x + f / 2) / f if x >= 0, (x - f / 2) / f if x <= 0
#define TO_INTEGER_NEAREST(x, f) (((x) >= 0) ? (((x) + ((f) / 2)) / (f)) : (((x) - ((f) / 2)) / (f)))

// Add x and y: x + y
#define ADD(x, y) ((x) + (y))

// Subtract y from x: x - y
#define SUBTRACT(x, y) ((x) - (y))

// Add x and n: x + n * f
#define ADD_FIXED_POINT(x, n, f) ((x) + TO_FIXED_POINT(n, f))

// Subtract n from x: x - n * f
#define SUBTRACT_FIXED_POINT(x, n, f) ((x) - TO_FIXED_POINT(n, f))

// Multiply x by y: ((int64_t) x) * y / f
#define MULTIPLY(x, y, f) (((int64_t)(x)) * (y) / (f))

// Multiply x by n: x * n
#define MULTIPLY_BY_INT(x, n) ((x) * (n))

// Divide x by y: ((int64_t) x) * f / y
#define DIVIDE(x, y, f) (((int64_t)(x)) * (f) / (y))

// Divide x by n: x / n
#define DIVIDE_BY_INT(x, n) ((x) / (n))
/* Random value for basic thread
   Do not modify this value. */
#define THREAD_BASIC 0xd42df210

/* List of processes in THREAD_READY state, that is, processes
   that are ready to run but not actually running. */
static struct list ready_list;
static struct list all_list;
static struct semaphore sema;
<<<<<<< HEAD
static int32_t load_avg;
=======

/*Define Sleep Queue*/
static struct list sleep_list;

>>>>>>> 4f8f1bba
/* Idle thread. */
static struct thread *idle_thread;

/* Initial thread, the thread running init.c:main(). */
static struct thread *initial_thread;
static int is_init = 0;

/* Lock used by allocate_tid(). */
static struct lock tid_lock;

/* Thread destruction requests */
static struct list destruction_req;

/* Statistics. */
static long long idle_ticks;    /* # of timer ticks spent idle   . */
static long long kernel_ticks;  /* # of timer ticks in kernel threads. */
static long long user_ticks;    /* # of timer ticks in user programs. */

/* Scheduling. */
#define TIME_SLICE 4            /* # of timer ticks to give each thread. */
static unsigned thread_ticks;   /* # of timer ticks since last yield. */

static long long global_ticks;

/* If false (default), use round-robin scheduler.
   If true, use multi-level feedback queue scheduler.
   Controlled by kernel command-line option "-o mlfqs". */
bool thread_mlfqs;

static void kernel_thread (thread_func *, void *aux);

static void idle (void *aux UNUSED);
static struct thread *next_thread_to_run (void);
static void init_thread (struct thread *, const char *name, int priority);
static void do_schedule(int status);
static void schedule (void);
static tid_t allocate_tid (void);

/* Returns true if T appears to point to a valid thread. */
#define is_thread(t) ((t) != NULL && (t)->magic == THREAD_MAGIC)

/* Returns the running thread.
 * Read the CPU's stack pointer `rsp', and then round that
 * down to the start of a page.  Since `struct thread' is
 * always at the beginning of a page and the stack pointer is
 * somewhere in the middle, this locates the curent thread. */
#define running_thread() ((struct thread *) (pg_round_down (rrsp ())))


// Global descriptor table for the thread_start.
// Because the gdt will be setup after the thread_init, we should
// setup temporal gdt first.
static uint64_t gdt[3] = { 0, 0x00af9a000000ffff, 0x00cf92000000ffff };

/* Initializes the threading system by transforming the code
   that's currently running into a thread.  This can't work in
   general and it is possible in this case only because loader.S
   was careful to put the bottom of the stack at a page boundary.

   Also initializes the run queue and the tid lock.

   After calling this function, be sure to initialize the page
   allocator before trying to create any threads with
   thread_create().

   It is not safe to call thread_current() until this function
   finishes. */
void
thread_init (void) {
	ASSERT (intr_get_level () == INTR_OFF);

	/* Reload the temporal gdt for the kernel
	 * This gdt does not include the user context.
	 * The kernel will rebuild the gdt with user context, in gdt_init (). */
	struct desc_ptr gdt_ds = {
		.size = sizeof (gdt) - 1,
		.address = (uint64_t) gdt
	};
	lgdt (&gdt_ds);

	/* Init the globla thread context */
	sema_init (&sema,0);
	lock_init (&tid_lock);
	list_init (&ready_list);
	list_init (&all_list);
	list_init (&destruction_req);

	/*Init sleep_list*/
	list_init (&sleep_list);

	/* Set up a thread structure for the running thread. */
	initial_thread = running_thread ();
	init_thread (initial_thread, "main", PRI_DEFAULT);
	initial_thread->recent_cpu = 0;
	initial_thread->status = THREAD_RUNNING;
	initial_thread->tid = allocate_tid ();
	is_init = 1;
	list_push_back(&all_list,&initial_thread->all_elem);
}

/* Starts preemptive thread scheduling by enabling interrupts.
   Also creates the idle thread. */
void
thread_start (void) {
	/* Create the idle thread. */
	struct semaphore idle_started;
	sema_init (&idle_started, 0);
	thread_create ("idle", PRI_MIN, idle, &idle_started);

	/* Start preemptive thread scheduling. */
	intr_enable ();

	/* Wait for the idle thread to initialize idle_thread. */
	sema_down (&idle_started);
}

/* Called by the timer interrupt handler at each timer tick.
   Thus, this function runs in an external interrupt context. */
void
thread_tick (void) {
	struct thread *t = thread_current ();

	/* Update statistics. */
	if (t == idle_thread)
		idle_ticks++;
#ifdef USERPROG
	else if (t->pml4 != NULL)
		user_ticks++;
#endif
	else
		kernel_ticks++;

	/* Enforce preemption. */
	if (++thread_ticks >= TIME_SLICE)
		intr_yield_on_return ();
}

/* Prints thread statistics. */
void
thread_print_stats (void) {
	printf ("Thread: %lld idle ticks, %lld kernel ticks, %lld user ticks\n",
			idle_ticks, kernel_ticks, user_ticks);
}

/* Creates a new kernel thread named NAME with the given initial
   PRIORITY, which executes FUNCTION passing AUX as the argument,
   and adds it to the ready queue.  Returns the thread identifier
   for the new thread, or TID_ERROR if creation fails.

   If thread_start() has been called, then the new thread may be
   scheduled before thread_create() returns.  It could even exit
   before thread_create() returns.  Contrariwise, the original
   thread may run for any amount of time before the new thread is
   scheduled.  Use a semaphore or some other form of
   synchronization if you need to ensure ordering.

   The code provided sets the new thread's `priority' member to
   PRIORITY, but no actual priority scheduling is implemented.
   Priority scheduling is the goal of Problem 1-3. */
tid_t
thread_create (const char *name, int priority,
		thread_func *function, void *aux) {
	struct thread *t;
	tid_t tid;

	ASSERT (function != NULL);

	/* Allocate thread. */
	t = palloc_get_page (PAL_ZERO);
	if (t == NULL)
		return TID_ERROR;

	/* Initialize thread. */
	init_thread (t, name, priority);
	tid = t->tid = allocate_tid ();

	/* Call the kernel_thread if it scheduled.
	 * Note) rdi is 1st argument, and rsi is 2nd argument. */
	t->tf.rip = (uintptr_t) kernel_thread;
	t->tf.R.rdi = (uint64_t) function;
	t->tf.R.rsi = (uint64_t) aux;
	t->tf.ds = SEL_KDSEG;
	t->tf.es = SEL_KDSEG;
	t->tf.ss = SEL_KDSEG;
	t->tf.cs = SEL_KCSEG;
	t->tf.eflags = FLAG_IF;
	enum intr_level old_level;
	
	if(thread_current())
		t->recent_cpu = thread_current()->recent_cpu;
	else 
		t->recent_cpu = 0;
	list_push_back(&all_list,&t->all_elem);

	
	/* Add to run queue. */
	thread_unblock (t);
<<<<<<< HEAD
	
=======
  
	//printf("t->name :(%s), current->name :(%s)\n",t->name,thread_current()->name);
	//printf("t->priority :(%d), current->priority :(%d) \n",t->priority,thread_get_priority());
>>>>>>> 4f8f1bba
	if (t->priority > thread_get_priority())
		thread_yield();

}

/* Puts the current thread to sleep.  It will not be scheduled
   again until awoken by thread_unblock().

   This function must be called with interrupts turned off.  It
   is usually a better idea to use one of the synchronization
   primitives in synch.h. */
void
thread_block (void) {
	ASSERT (!intr_context ());
	ASSERT (intr_get_level () == INTR_OFF);
	thread_current ()->status = THREAD_BLOCKED;
	schedule ();
}
/* Transitions a blocked thread T to the ready-to-run state.
   This is an error if T is not blocked.  (Use thread_yield() to
   make the running thread ready.)

   This function does not preempt the running thread.  This can
   be important: if the caller had disabled interrupts itself,
   it may expect that it can atomically unblock a thread and
   update other data. */
void
thread_unblock (struct thread *t) {
	enum intr_level old_level;

	ASSERT (is_thread (t));

	old_level = intr_disable ();
	ASSERT (t->status == THREAD_BLOCKED);

	list_insert_ordered(&ready_list,&t->elem,greater_priority,NULL);
	// list_push_front (&ready_list, &t->elem);

	t->status = THREAD_READY;
	intr_set_level (old_level);
}

/* Returns the name of the running thread. */
const char *
thread_name (void) {
	return thread_current ()->name;
}

/* Returns the running thread.
   This is running_thread() plus a couple of sanity checks.
   See the big comment at the top of thread.h for details. */
struct thread *
thread_current (void) {
	struct thread *t = running_thread ();

	/* Make sure T is really a thread.
	   If either of these assertions fire, then your thread may
	   have overflowed its stack.  Each thread has less than 4 kB
	   of stack, so a few big automatic arrays or moderate
	   recursion can cause stack overflow. */
	ASSERT (is_thread (t));
	ASSERT (t->status == THREAD_RUNNING);

	return t;
}

/* Returns the running thread's tid. */
tid_t
thread_tid (void) {
	return thread_current ()->tid;
}

/* Deschedules the current thread and destroys it.  Never
   returns to the caller. */
void
thread_exit (void) {
	ASSERT (!intr_context ());

#ifdef USERPROG
	process_exit ();
#endif

	/* Just set our status to dying and schedule another process.
	   We will be destroyed during the call to schedule_tail(). */
	intr_disable ();
	list_remove(&thread_current()->all_elem);
	do_schedule (THREAD_DYING);
	NOT_REACHED ();
}

/* Yields the CPU.  The current thread is not put to sleep and
   may be scheduled again immediately at the scheduler's whim. */
void
thread_yield (void) {
	struct thread *curr = thread_current ();
	enum intr_level old_level;

	ASSERT (!intr_context ());

	old_level = intr_disable ();
	if (curr != idle_thread)
		list_insert_ordered(&ready_list,&curr->elem,greater_priority,NULL);

	do_schedule (THREAD_READY);
	intr_set_level (old_level);
}
/* 1. 현재 쓰레드가 idle thread (아무 작업을 수행하지 않을 때 실행되는 쓰레드)
	 가 아닌 경우 호출한 쓰레드 상태를 BLOCKED 로 바꾼다.
	 2. 일어날 때 까지 로컬 틱 값을 저장한다. 
	 3. 필요하면 전역 틱 값을 업데이트 한다. 
	 4. 다음 쓰레드를 스케쥴 한다.
	 5. 쓰레드 조작 시 인터럽트 비활성화 ! 
	*/
void thread_sleep(int64_t end_ticks) {
    struct thread *curr = thread_current();
    enum intr_level old_level;
    ASSERT(!intr_context());
	curr->awake_ticks = end_ticks;
    old_level = intr_disable();
    if (curr != idle_thread) {
		//printf(" down thread name : %s , end_ticks : %zu, priority : %zu \n",curr->name,curr->awake_ticks,curr->priority);
		while(global_ticks < end_ticks){
			sema_down_sleep(&sema);
		}
    }
    intr_set_level(old_level);
}


void thread_awake(int64_t ticks){
	global_ticks = ticks;
	struct list_elem *e = list_begin(&sema.waiters);
	while(e != list_end(&sema.waiters))
	{
		if(list_entry(e,struct thread,elem)->awake_ticks <= ticks)
		{
			sema_up_awake(&sema);
			e = list_begin(&sema.waiters);
			continue;
		}
		e = list_next(e);
	}
}
/* Sets the current thread's priority to 0N0E0W0_0P000RIORITY. */
void
thread_set_priority (int new_priority) {

	struct thread *t = thread_current();
	struct thread *ready_first = list_entry(list_begin(&ready_list),struct thread, elem); 
	
	t->priority = new_priority;
	if(ready_first->priority > new_priority){
		thread_yield();
	}
}

/* Returns the current thread's priority.
우선순위 기부가 존재하는 경우, 더 높은(기부된) 우선순위를 반환 */
int
thread_get_priority (void) {
	return get_priority(thread_current());
}

int get_priority(struct thread *t) {
	if(!thread_mlfqs)
		while (!list_empty(&t->lock_list)) {
			t = list_entry(list_begin(&list_entry(list_begin(&t->lock_list), struct lock_elem, elem)->lock->semaphore.waiters), struct thread, elem);
		}
    return t->priority;
}

int thread_ready_list() {
	if (thread_current()!=idle_thread)
		return list_size(&ready_list)+1;
	else 
		return list_size(&ready_list);
}

/* Sets the current thread's nice value to NICE. */
void
thread_set_nice (int nice UNUSED) {
	thread_current()->nice = nice;
}

/* Returns the current thread's nice value. */
int
thread_get_nice (void) {
	return thread_current()->nice;
}

/* Returns 100 times the system load average. */
int
thread_get_load_avg (void) {
	return TO_INTEGER_NEAREST(MULTIPLY_BY_INT(load_avg,100),f);
}

/* Returns 100 times the current thread's recent_cpu value. */
int
thread_get_recent_cpu (void) {
	return TO_INTEGER_NEAREST(MULTIPLY_BY_INT(thread_current()->recent_cpu,100),f);
}

/* Idle thread.  Executes when no other thread is ready to run.

   The idle thread is initially put on the ready list by
   thread_start().  It will be scheduled once initially, at which
   point it initializes idle_thread, "up"s the semaphore passed
   to it to enable thread_start() to continue, and immediately
   blocks.  After that, the idle thread never appears in the
   ready list.  It is returned by next_thread_to_run() as a
   special case when the ready list is empty. */
static void
idle (void *idle_started_ UNUSED) {
	struct semaphore *idle_started = idle_started_;

	idle_thread = thread_current ();
	list_remove(&idle_thread->all_elem);
	sema_up (idle_started);

	for (;;) {
		/* Let someone else run. */
		intr_disable ();
		thread_block ();

		/* Re-enable interrupts and wait for the next one.

		   The `sti' instruction disables interrupts until the
		   completion of the next instruction, so these two
		   instructions are executed atomically.  This atomicity is
		   important; otherwise, an interrupt could be handled
		   between re-enabling interrupts and waiting for the next
		   one to occur, wasting as much as one clock tick worth of
		   time.

		   See [IA32-v2a] "HLT", [IA32-v2b] "STI", and [IA32-v3a]
		   7.11.1 "HLT Instruction". */
		asm volatile ("sti; hlt" : : : "memory");
	}
}

/* Function used as the basis for a kernel thread. */
static void
kernel_thread (thread_func *function, void *aux) {
	ASSERT (function != NULL);

	intr_enable ();       /* The scheduler runs with interrupts off. */
	function (aux);       /* Execute the thread function. */
	thread_exit ();       /* If function() returns, kill the thread. */
}


/* Does basic initialization of T as a blocked thread named
   NAME. */
static void
init_thread (struct thread *t, const char *name, int priority) {
	ASSERT (t != NULL);
	ASSERT (PRI_MIN <= priority && priority <= PRI_MAX);
	ASSERT (name != NULL);
	memset (t, 0, sizeof *t);
	list_init(&t->lock_list); // todo 확인
	t->status = THREAD_BLOCKED;
	strlcpy (t->name, name, sizeof t->name);
	t->tf.rsp = (uint64_t) t + PGSIZE - sizeof (void *);
	t->priority = priority;
	if(thread_mlfqs)
		t->priority = PRI_DEFAULT;
	t->magic = THREAD_MAGIC;
	t->nice =0 ;
	t->awake_ticks = 0;
	t->recent_cpu = 0;
}

/* Chooses and returns the next thread to be scheduled.  Should
   return a thread from the run queue, unless the run queue is
   empty.  (If the running thread can continue running, then it
   will be in the run queue.)  If the run queue is empty, return
   idle_thread. */
static struct thread *
next_thread_to_run (void) {
	if (list_empty (&ready_list))
		return idle_thread;
	else
		return list_entry (list_pop_front (&ready_list), struct thread, elem);
	//todo 정렬하기 
}

/* Use iretq to launch the thread */
void
do_iret (struct intr_frame *tf) {
	__asm __volatile(
			"movq %0, %%rsp\n"
			"movq 0(%%rsp),%%r15\n"
			"movq 8(%%rsp),%%r14\n"
			"movq 16(%%rsp),%%r13\n"
			"movq 24(%%rsp),%%r12\n"
			"movq 32(%%rsp),%%r11\n"
			"movq 40(%%rsp),%%r10\n"
			"movq 48(%%rsp),%%r9\n"
			"movq 56(%%rsp),%%r8\n"
			"movq 64(%%rsp),%%rsi\n"
			"movq 72(%%rsp),%%rdi\n"
			"movq 80(%%rsp),%%rbp\n"
			"movq 88(%%rsp),%%rdx\n"
			"movq 96(%%rsp),%%rcx\n"
			"movq 104(%%rsp),%%rbx\n"
			"movq 112(%%rsp),%%rax\n"
			"addq $120,%%rsp\n"
			"movw 8(%%rsp),%%ds\n"
			"movw (%%rsp),%%es\n"
			"addq $32, %%rsp\n"
			"iretq"
			: : "g" ((uint64_t) tf) : "memory");
}

/* Switching the thread by activating the new thread's page
   tables, and, if the previous thread is dying, destroying it.

   At this function's invocation, we just switched from thread
   PREV, the new thread is already running, and interrupts are
   still disabled.

   It's not safe to call printf() until the thread switch is
   complete.  In practice that means that printf()s should be
   added at the end of the function. */
static void
thread_launch (struct thread *th) {
	uint64_t tf_cur = (uint64_t) &running_thread ()->tf;
	uint64_t tf = (uint64_t) &th->tf;
	ASSERT (intr_get_level () == INTR_OFF);

	/* The main switching logic.
	 * We first restore the whole execution context into the intr_frame
	 * and then switching to the next thread by calling do_iret.
	 * Note that, we SHOULD NOT use any stack from here
	 * until switching is done. */
	__asm __volatile (
			/* Store registers that will be used. */
			"push %%rax\n"
			"push %%rbx\n"
			"push %%rcx\n"
			/* Fetch input once */
			"movq %0, %%rax\n"
			"movq %1, %%rcx\n"
			"movq %%r15, 0(%%rax)\n"
			"movq %%r14, 8(%%rax)\n"
			"movq %%r13, 16(%%rax)\n"
			"movq %%r12, 24(%%rax)\n"
			"movq %%r11, 32(%%rax)\n"
			"movq %%r10, 40(%%rax)\n"
			"movq %%r9, 48(%%rax)\n"
			"movq %%r8, 56(%%rax)\n"
			"movq %%rsi, 64(%%rax)\n"
			"movq %%rdi, 72(%%rax)\n"
			"movq %%rbp, 80(%%rax)\n"
			"movq %%rdx, 88(%%rax)\n"
			"pop %%rbx\n"              // Saved rcx
			"movq %%rbx, 96(%%rax)\n"
			"pop %%rbx\n"              // Saved rbx
			"movq %%rbx, 104(%%rax)\n"
			"pop %%rbx\n"              // Saved rax
			"movq %%rbx, 112(%%rax)\n"
			"addq $120, %%rax\n"
			"movw %%es, (%%rax)\n"
			"movw %%ds, 8(%%rax)\n"
			"addq $32, %%rax\n"
			"call __next\n"         // read the current rip.
			"__next:\n"
			"pop %%rbx\n"
			"addq $(out_iret -  __next), %%rbx\n"
			"movq %%rbx, 0(%%rax)\n" // rip
			"movw %%cs, 8(%%rax)\n"  // cs
			"pushfq\n"
			"popq %%rbx\n"
			"mov %%rbx, 16(%%rax)\n" // eflags
			"mov %%rsp, 24(%%rax)\n" // rsp
			"movw %%ss, 32(%%rax)\n"
			"mov %%rcx, %%rdi\n"
			"call do_iret\n"
			"out_iret:\n"
			: : "g"(tf_cur), "g" (tf) : "memory"
			);
}

/* Schedules a new process. At entry, interrupts must be off.
 * This function modify current thread's status to status and then
 * finds another thread to run and switches to it.
 * It's not safe to call printf() in the schedule(). */
static void
do_schedule(int status) {
	ASSERT (intr_get_level () == INTR_OFF);
	ASSERT (thread_current()->status == THREAD_RUNNING);
	while (!list_empty (&destruction_req)) {
		struct thread *victim =
			list_entry (list_pop_front (&destruction_req), struct thread, elem);
		palloc_free_page(victim);
	}
	thread_current ()->status = status;
	schedule ();
}

static void
schedule (void) {
	struct thread *curr = running_thread ();
	struct thread *next = next_thread_to_run ();
	ASSERT (intr_get_level () == INTR_OFF);
	ASSERT (curr->status != THREAD_RUNNING);
	ASSERT (is_thread (next));
	/* Mark us as running. */
	next->status = THREAD_RUNNING;

	/* Start new time slice. */
	thread_ticks = 0;

#ifdef USERPROG
	/* Activate the new address space. */
	process_activate (next);
#endif

	if (curr != next) {
		/* If the thread we switched from is dying, destroy its struct
		   thread. This must happen late so that thread_exit() doesn't
		   pull out the rug under itself.
		   We just queuing the page free reqeust here because the page is
		   currently used by the stack.
		   The real destruction logic will be called at the beginning of the
		   schedule(). */
		if (curr && curr->status == THREAD_DYING && curr != initial_thread) {
			ASSERT (curr != next);
			list_push_back (&destruction_req, &curr->elem);
		}

		/* Before switching the thread, we first save the information
		 * of current running. */
		thread_launch (next);
	}
}

/* Returns a tid to use for a new thread. */
static tid_t
allocate_tid (void) {
	static tid_t next_tid = 1;
	tid_t tid;

	lock_acquire (&tid_lock);
	tid = next_tid++;
	lock_release (&tid_lock);

	return tid;
<<<<<<< HEAD
}
void update_load_avg(void) {
	load_avg = ADD(MULTIPLY(DIVIDE(TO_FIXED_POINT(59,f),TO_FIXED_POINT(60,f),f),load_avg,f),MULTIPLY_BY_INT(DIVIDE(TO_FIXED_POINT(1,f),TO_FIXED_POINT(60,f),f),thread_ready_list()));
} 

void set_decay(struct thread *t){
	if (t->recent_cpu >0){
		t->recent_cpu = ADD(
							MULTIPLY(
									 DIVIDE(MULTIPLY(TO_FIXED_POINT(2,f),load_avg,f),
											ADD(MULTIPLY(TO_FIXED_POINT(2,f),load_avg,f),
											    TO_FIXED_POINT(1,f)
												),
											f
									 ),
									 t->recent_cpu
									 ,f
							),
							TO_FIXED_POINT(t->nice,f)
						);
	}
	
}

void decay_recent_cpu(void) {
	struct list_elem *e = list_begin(&all_list);
	struct thread *t = thread_current();

	// printf("DECAY start\n");
	while(e != list_end(&all_list)){
		t = list_entry(e,struct thread,all_elem);
		set_decay(t);
		// printf("{%s} decayed recent_cpu: %d\n", t->name,t->recent_cpu);
		e = list_next(e);
	}
	// printf("DECAY end\n");

	
}
void set_priority(struct thread *t){
	t->priority = PRI_MAX-(t->recent_cpu/4) - (t->nice *2);
}
void update_recent_cpu(void) {
	struct thread *t = thread_current();
	t->recent_cpu = ADD(t->recent_cpu,TO_FIXED_POINT(1,f));
}
void update_priority(void) {
	struct list_elem *e = list_begin(&all_list);
	struct thread *t = thread_current();

	// printf("DECAY start\n");
	while(e != list_end(&all_list)){
		t = list_entry(e,struct thread,all_elem);
		set_priority(t);
		// printf("{%s} decayed recent_cpu: %d\n", t->name,t->recent_cpu);
		e = list_next(e);
	}
	// printf("DECAY end\n");
=======

>>>>>>> 4f8f1bba
}<|MERGE_RESOLUTION|>--- conflicted
+++ resolved
@@ -63,14 +63,9 @@
 static struct list ready_list;
 static struct list all_list;
 static struct semaphore sema;
-<<<<<<< HEAD
+
 static int32_t load_avg;
-=======
-
-/*Define Sleep Queue*/
-static struct list sleep_list;
-
->>>>>>> 4f8f1bba
+
 /* Idle thread. */
 static struct thread *idle_thread;
 
@@ -268,13 +263,7 @@
 	
 	/* Add to run queue. */
 	thread_unblock (t);
-<<<<<<< HEAD
-	
-=======
-  
-	//printf("t->name :(%s), current->name :(%s)\n",t->name,thread_current()->name);
-	//printf("t->priority :(%d), current->priority :(%d) \n",t->priority,thread_get_priority());
->>>>>>> 4f8f1bba
+
 	if (t->priority > thread_get_priority())
 		thread_yield();
 
@@ -723,7 +712,7 @@
 	lock_release (&tid_lock);
 
 	return tid;
-<<<<<<< HEAD
+
 }
 void update_load_avg(void) {
 	load_avg = ADD(MULTIPLY(DIVIDE(TO_FIXED_POINT(59,f),TO_FIXED_POINT(60,f),f),load_avg,f),MULTIPLY_BY_INT(DIVIDE(TO_FIXED_POINT(1,f),TO_FIXED_POINT(60,f),f),thread_ready_list()));
@@ -782,7 +771,5 @@
 		e = list_next(e);
 	}
 	// printf("DECAY end\n");
-=======
-
->>>>>>> 4f8f1bba
+
 }